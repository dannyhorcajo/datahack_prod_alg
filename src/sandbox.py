--- conflicted
+++ resolved
@@ -5,11 +5,8 @@
 from sklearn.datasets import make_blobs
 from sklearn.preprocessing import StandardScaler
 
-<<<<<<< HEAD
 # Tests in release: OK
-=======
 # Tests in DEV: OK
->>>>>>> 5ae75fe3
 
 # #############################################################################
 # Generate sample data
